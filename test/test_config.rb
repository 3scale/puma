--- conflicted
+++ resolved
@@ -56,8 +56,6 @@
     assert_equal 'bin/rails server', conf.options[:restart_cmd]
   end
 
-<<<<<<< HEAD
-=======
   def test_overwrite_options
     conf = Puma::Configuration.new do |c|
       c.workers 3
@@ -80,7 +78,6 @@
     assert_equal 5, conf.options[:max_threads]
   end
 
->>>>>>> 5f24229f
   private
 
     def with_env(env = {})
