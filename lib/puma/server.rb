--- conflicted
+++ resolved
@@ -264,16 +264,12 @@
           Thread.current.purge_interrupt_queue if Thread.current.respond_to? :purge_interrupt_queue
         end
 
-<<<<<<< HEAD
         # Prevent can't modify frozen IOError (RuntimeError)
-        @notify.close rescue nil
-
-        if @status != :restart and @own_binder
-          @binder.close
-        end
-=======
-        @notify.close
->>>>>>> 0b15d4ff
+        begin
+          @notify.close
+        rescue IOError
+          # no biggy
+        end
       end
 
       @events.fire :state, :done
