--- conflicted
+++ resolved
@@ -169,18 +169,8 @@
       self
     end
 
-<<<<<<< HEAD
     def default_max_threads
       return 5 if Puma.mri?
-=======
-    def default_workers
-      return 0 if Puma.jruby? || Puma.windows?
-      1
-    end
-
-    def default_max_threads
-      return 5 if RUBY_ENGINE.nil? || RUBY_ENGINE == 'ruby'
->>>>>>> 70e2ae92
       16
     end
 
@@ -191,11 +181,7 @@
         :log_requests => false,
         :debug => false,
         :binds => ["tcp://#{DefaultTCPHost}:#{DefaultTCPPort}"],
-<<<<<<< HEAD
         :workers => Integer(ENV['WEB_CONCURRENCY'] || 0),
-=======
-        :workers => Integer(ENV['WEB_CONCURRENCY'] || default_workers),
->>>>>>> 70e2ae92
         :daemon => false,
         :mode => :http,
         :worker_timeout => DefaultWorkerTimeout,
